--- conflicted
+++ resolved
@@ -38,11 +38,8 @@
         "beautifulsoup4>=4.5.0,<5.0",
         "wcwidth>=0.1.7",
         "urwid>=2.0.0,<3.0",
-<<<<<<< HEAD
         "urwidgets>=0.1,<0.2",
-=======
         "tomlkit>=0.10.0,<1.0"
->>>>>>> f6e45495
     ],
     entry_points={
         'console_scripts': [
