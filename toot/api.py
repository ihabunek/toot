--- conflicted
+++ resolved
@@ -24,7 +24,12 @@
     url = f"/api/v1/tags/{tag_name}/{action}"
     return http.post(app, user, url).json()
 
-<<<<<<< HEAD
+
+def _status_toggle_action(app, user, status_id, action, data=None):
+    url = '/api/v1/statuses/{}/{}'.format(status_id, action)
+    return http.post(app, user, url, data=data).json()
+
+
 def _status_toggle_action(app, user, status_id, action):
     url = '/api/v1/statuses/{}/{}'.format(status_id, action)
 
@@ -43,26 +48,8 @@
             raise e
     finally:
         return response
-=======
-def _status_toggle_action(app, user, status_id, action, data=None):
-    url = '/api/v1/statuses/{}/{}'.format(status_id, action)
-
-    try:
-        response = http.post(app, user, url, data=data).json()
-    except ApiError as e:
-        # For "toggle" operations, Mastodon returns unhelpful
-        # 422: "Validation failed:"
-        # responses when you try to bookmark a status already
-        # bookmarked, or favourite a status already favourited
-        # so we just swallow those errors here
-        if str(e).startswith("Validation failed:"):
-            return None # FIXME: return mock OK Response object?
-        else:
-            # not the error we expected; re-raise the exception
-            raise e
-    return response
->>>>>>> c30657dc
-
+
+    
 def create_app(domain, scheme='https'):
     url = f"{scheme}://{domain}/api/v1/apps"
 
@@ -234,13 +221,8 @@
     return _status_toggle_action(app, user, status_id, 'unfavourite')
 
 
-<<<<<<< HEAD
-def reblog(app, user, status_id):
-    return _status_toggle_action(app, user, status_id, 'reblog')
-=======
 def reblog(app, user, status_id, visibility="public"):
     return _status_toggle_action(app, user, status_id, 'reblog', data={"visibility": visibility})
->>>>>>> c30657dc
 
 
 def unreblog(app, user, status_id):
