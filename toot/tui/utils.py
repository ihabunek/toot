--- conflicted
+++ resolved
@@ -149,7 +149,6 @@
     return parser.links[:]
 
 
-<<<<<<< HEAD
 def resize_image(basewidth: int, baseheight: int, img: Image) -> Image:
     if baseheight and not basewidth:
         hpercent = baseheight / float(img.size[1])
@@ -184,7 +183,8 @@
 def can_render_pixels():
     # subclasses of GraphicsImage render to pixels
     return issubclass(auto_image_class(), GraphicsImage)
-=======
+
+
 def copy_to_clipboard(screen: urwid.raw_display.Screen, text: str):
     """ copy text to clipboard using OSC 52
     This escape sequence is documented
@@ -199,5 +199,4 @@
     b64_text = b64_bytes.decode("utf-8")
 
     screen.write(f"\033]52;c;{b64_text}\a")
-    screen.flush()
->>>>>>> 9baa0823
+    screen.flush()