import logging
import subprocess
import urwid
import requests
import warnings

from concurrent.futures import ThreadPoolExecutor

from toot import api, config, __version__, settings
from toot.console import get_default_visibility
from toot.exceptions import ApiError

from .compose import StatusComposer
from .constants import PALETTE
from .entities import Status
from .images import TuiScreen
from .overlays import ExceptionStackTrace, GotoMenu, Help, StatusSource, StatusLinks, StatusZoom
from .overlays import StatusDeleteConfirmation, Account
from .poll import Poll
from .timeline import Timeline
<<<<<<< HEAD
from .utils import get_max_toot_chars, parse_content_links, show_media, copy_to_clipboard, ImageCache

from PIL import Image

=======
from .utils import get_max_toot_chars, parse_content_links, copy_to_clipboard
>>>>>>> 1c5abb84

logger = logging.getLogger(__name__)

urwid.set_encoding('UTF-8')


DEFAULT_MAX_TOOT_CHARS = 500


class Header(urwid.WidgetWrap):
    def __init__(self, app, user):
        self.app = app
        self.user = user

        self.text = urwid.Text("")
        self.cols = urwid.Columns([
            ("pack", urwid.Text(('header_bold', 'toot'))),
            ("pack", urwid.Text(('header', ' | {}@{}'.format(user.username, app.instance)))),
            ("pack", self.text),
        ])

        widget = urwid.AttrMap(self.cols, 'header')
        widget = urwid.Padding(widget)
        self._wrapped_widget = widget

    def clear_text(self, text):
        self.text.set_text("")

    def set_text(self, text):
        self.text.set_text(" | " + text)


class Footer(urwid.Pile):
    def __init__(self):
        self.status = urwid.Text("")
        self.message = urwid.Text("")

        return super().__init__([
            urwid.AttrMap(self.status, "footer_status"),
            urwid.AttrMap(self.message, "footer_message"),
        ])

    def set_status(self, text):
        self.status.set_text(text)

    def clear_status(self, text):
        self.status.set_text("")

    def set_message(self, text):
        self.message.set_text(text)

    def set_error_message(self, text):
        self.message.set_text(("footer_message_error", text))

    def clear_message(self):
        self.message.set_text("")


class TUI(urwid.Frame):
    """Main TUI frame."""
    loop: urwid.MainLoop
    screen: urwid.BaseScreen

    @staticmethod
    def create(app, user, args):
        """Factory method, sets up TUI and an event loop."""
<<<<<<< HEAD
        screen = TuiScreen()
        tui = cls(app, user, screen, args)
=======
        screen = TUI.create_screen(args)
        tui = TUI(app, user, screen, args)
>>>>>>> 1c5abb84

        palette = PALETTE.copy()
        overrides = settings.get_setting("tui.palette", dict, {})
        for name, styles in overrides.items():
            palette.append(tuple([name] + styles))

        loop = urwid.MainLoop(
            tui,
            palette=palette,
            event_loop=urwid.AsyncioEventLoop(),
            unhandled_input=tui.unhandled_input,
            screen=screen,
        )
        tui.loop = loop

        return tui

    @staticmethod
    def create_screen(args):
        screen = urwid.raw_display.Screen()

        # Determine how many colors to use
        default_colors = 1 if args.no_color else 16
        colors = settings.get_setting("tui.colors", int, default_colors)
        logger.debug(f"Setting colors to {colors}")
        screen.set_terminal_properties(colors)

        return screen

    def __init__(self, app, user, screen, args):
        self.app = app
        self.user = user
        self.args = args
        self.config = config.load_config()

        self.loop = None  # late init, set in `create`
        self.screen = screen
        self.executor = ThreadPoolExecutor(max_workers=1)
        self.timeline_generator = api.home_timeline_generator(app, user, limit=40)

        # Show intro screen while toots are being loaded
        self.body = self.build_intro()
        self.header = Header(app, user)
        self.footer = Footer()
        self.footer.set_status("Loading...")

        # Default max status length, updated on startup
        self.max_toot_chars = DEFAULT_MAX_TOOT_CHARS

        self.timeline = None
        self.overlay = None
        self.exception = None
        self.can_translate = False
        self.account = None
        self.followed_accounts = []
        self.media_viewer = settings.get_setting("tui.media_viewer", str)

        if self.args.cache_size:
            self.cache_max = 1024 * 1024 * self.args.cache_size
        else:
            self.cache_max = 1024 * 1024 * 10  # default 10MB

        super().__init__(self.body, header=self.header, footer=self.footer)

    def run(self):
        self.loop.set_alarm_in(0, lambda *args: self.async_load_instance())
        self.loop.set_alarm_in(0, lambda *args: self.async_load_timeline(
            is_initial=True, timeline_name="home"))
        self.loop.set_alarm_in(0, lambda *args: self.async_load_followed_accounts())
        self.loop.run()
        self.executor.shutdown(wait=False)

    def build_intro(self):
        font = urwid.font.Thin6x6Font()

        # NB: Padding with width="clip" will convert the fixed BigText widget
        # to a flow widget so it can be used in a Pile.

        big_text = "Toot {}".format(__version__)
        big_text = urwid.BigText(("intro_bigtext", big_text), font)
        big_text = urwid.Padding(big_text, align="center", width="clip")

        intro = urwid.Pile([
            big_text,
            urwid.Divider(),
            urwid.Text([
                "Maintained by ",
                ("intro_smalltext", "@ihabunek"),
                " and contributors"
            ], align="center"),
            urwid.Divider(),
            urwid.Text(("intro_smalltext", "Loading toots..."), align="center"),
        ])

        return urwid.Filler(intro)

    def run_in_thread(self, fn, args=[], kwargs={}, done_callback=None, error_callback=None):
        """Runs `fn(*args, **kwargs)` asynchronously in a separate thread.

        On completion calls `done_callback` if `fn` exited cleanly, or
        `error_callback` if an exception was caught. Callback methods are
        invoked in the main thread, not the thread in which `fn` is executed.
        """

        def _default_error_callback(ex):
            self.exception = ex
            self.footer.set_error_message("An exception occurred, press X to view")

        _error_callback = error_callback or _default_error_callback

        def _done(future):
            try:
                result = future.result()
                if done_callback:
                    # Use alarm to invoke callback in main thread
                    self.loop.set_alarm_in(0, lambda *args: done_callback(result))
            except Exception as ex:
                exception = ex
                logger.exception(exception)
                self.loop.set_alarm_in(0, lambda *args: _error_callback(exception))

        future = self.executor.submit(fn, *args, **kwargs)
        future.add_done_callback(_done)
        return future

    def connect_default_timeline_signals(self, timeline):
        urwid.connect_signal(timeline, "focus", self.refresh_footer)

    def build_timeline(self, name, statuses, local):
        def _close(*args):
            raise urwid.ExitMainLoop()

        def _next(*args):
            self.async_load_timeline(is_initial=False)

        def _toggle_save(timeline, status):
            if not timeline.name.startswith("#"):
                return
            hashtag = timeline.name[1:]
            assert isinstance(local, bool), local
            timelines = self.config.setdefault("timelines", {})
            if hashtag in timelines:
                del timelines[hashtag]
                self.footer.set_message("#{} unpinned".format(hashtag))
            else:
                timelines[hashtag] = {"local": local}
                self.footer.set_message("#{} pinned".format(hashtag))
            self.loop.set_alarm_in(5, lambda *args: self.footer.clear_message())
            config.save_config(self.config)

        timeline = Timeline(self, name, statuses)

        self.connect_default_timeline_signals(timeline)
        urwid.connect_signal(timeline, "next", _next)
        urwid.connect_signal(timeline, "close", _close)
        urwid.connect_signal(timeline, "save", _toggle_save)

        return timeline

    def make_status(self, status_data):
        is_mine = self.user.username == status_data["account"]["acct"]
        return Status(status_data, is_mine, self.app.instance)

    def show_thread(self, status):
        def _close(*args):
            """When thread is closed, go back to the main timeline."""
            self.body = self.timeline
            self.body.refresh_status_details()
            self.refresh_footer(self.timeline)

        # This is pretty fast, so it's probably ok to block while context is
        # loaded, can be made async later if needed
        context = api.context(self.app, self.user, status.original.id).json()
        ancestors = [self.make_status(s) for s in context["ancestors"]]
        descendants = [self.make_status(s) for s in context["descendants"]]
        statuses = ancestors + [status] + descendants
        focus = len(ancestors)

        timeline = Timeline(self, "thread", statuses, focus=focus, is_thread=True)

        self.connect_default_timeline_signals(timeline)
        urwid.connect_signal(timeline, "close", _close)
        self.body = timeline
        timeline.refresh_status_details()
        self.refresh_footer(timeline)

    def async_load_timeline(self, is_initial, timeline_name=None, local=None):
        """Asynchronously load a list of statuses."""

        def _load_statuses():
            self.footer.set_message("Loading statuses...")
            try:
                data = next(self.timeline_generator)
            except StopIteration:
                return []
            finally:
                self.footer.clear_message()

            return [self.make_status(s) for s in data]

        def _done_initial(statuses):
            """Process initial batch of statuses, construct a Timeline."""
            self.timeline = self.build_timeline(timeline_name, statuses, local)
            self.timeline.refresh_status_details()  # Draw first status
            self.refresh_footer(self.timeline)
            self.body = self.timeline

        def _done_next(statuses):
            """Process sequential batch of statuses, adds statuses to the
            existing timeline."""
            self.timeline.append_statuses(statuses)

        return self.run_in_thread(_load_statuses,
            done_callback=_done_initial if is_initial else _done_next)

    def async_load_instance(self):
        """
        Attempt to update max_toot_chars from instance data.
        Does not work on vanilla Mastodon, works on Pleroma.
        See: https://github.com/tootsuite/mastodon/issues/4915

        Also attempt to update translation flag from instance
        data. Translation is only present on Mastodon 4+ servers
        where the administrator has enabled this feature.
        See: https://github.com/mastodon/mastodon/issues/19328
        """
        def _load_instance():
            return api.get_instance(self.app.base_url).json()

        def _done(instance):
            self.max_toot_chars = get_max_toot_chars(instance, DEFAULT_MAX_TOOT_CHARS)
            logger.info(f"Max toot chars set to: {self.max_toot_chars}")

            if "translation" in instance:
                # instance is advertising translation service
                self.can_translate = instance["translation"]["enabled"]
            elif "version" in instance:
                # fallback check:
                # get the major version number of the server
                # this works for Mastodon and Pleroma version strings
                # Mastodon versions < 4 do not have translation service
                # Revisit this logic if Pleroma implements translation
                ch = instance["version"][0]
                self.can_translate = int(ch) > 3 if ch.isnumeric() else False

        return self.run_in_thread(_load_instance, done_callback=_done)

    def async_load_followed_accounts(self):
        def _load_accounts():
            try:
                acct = f'@{self.user.username}@{self.user.instance}'
                self.account = api.find_account(self.app, self.user, acct)
                return api.following(self.app, self.user, self.account["id"])
            except ApiError:
                # not supported by all Mastodon servers so fail silently if necessary
                return []

        def _done_accounts(accounts):
            self.followed_accounts = {a["acct"] for a in accounts}

        self.run_in_thread(_load_accounts, done_callback=_done_accounts)

    def refresh_footer(self, timeline):
        """Show status details in footer."""
        status, index, count = timeline.get_focused_status_with_counts()
        self.footer.set_status([
            ("footer_status_bold", "[{}] ".format(timeline.name)),
        ] + ([status.id, " - status ", str(index + 1), " of ", str(count)]
            if status else ["no focused status"]))

    def show_status_source(self, status):
        self.open_overlay(
            widget=StatusSource(status),
            title="Status source",
        )

    def clear_screen(self):
        self.screen.clear()

    def show_links(self, status):
        links = parse_content_links(status.original.data["content"]) if status else []
        post_attachments = status.original.data["media_attachments"] or []
        reblog_attachments = (status.data["reblog"]["media_attachments"] if status.data["reblog"] else None) or []

        for a in post_attachments + reblog_attachments:
            url = a["remote_url"] or a["url"]
            links.append((url, a["description"] if a["description"] else url))

        def _clear(*args):
            self.clear_screen()

        if links:
            links = list(set(links))  # deduplicate links
            links = sorted(links, key=lambda link: link[0])  # sort alphabetically by URL
            sl_widget = StatusLinks(links)
            urwid.connect_signal(sl_widget, "clear-screen", _clear)
            self.open_overlay(
                widget=sl_widget,
                title="Status links",
                options={"height": len(links) + 2},
            )

    def show_status_zoom(self, status_details):
        self.open_overlay(
            widget=StatusZoom(status_details),
            title="Status zoom",
        )

    def show_exception(self, exception):
        self.open_overlay(
            widget=ExceptionStackTrace(exception),
            title="Unhandled Exception",
        )

    def show_compose(self, in_reply_to=None):
        def _close(*args):
            self.close_overlay()

        def _post(timeline, *args):
            self.post_status(*args)

        composer = StatusComposer(self.max_toot_chars, self.user.username, in_reply_to)
        urwid.connect_signal(composer, "close", _close)
        urwid.connect_signal(composer, "post", _post)
        self.open_overlay(composer, title="Compose status")

    def show_goto_menu(self):
        user_timelines = self.config.get("timelines", {})
        user_lists = api.get_lists(self.app, self.user) or []

        menu = GotoMenu(user_timelines, user_lists)
        urwid.connect_signal(menu, "home_timeline",
            lambda x: self.goto_home_timeline())
        urwid.connect_signal(menu, "public_timeline",
            lambda x, local: self.goto_public_timeline(local))
        urwid.connect_signal(menu, "bookmark_timeline",
            lambda x, local: self.goto_bookmarks())
        urwid.connect_signal(menu, "notification_timeline",
            lambda x, local: self.goto_notifications())
        urwid.connect_signal(menu, "conversation_timeline",
            lambda x, local: self.goto_conversations())
        urwid.connect_signal(menu, "personal_timeline",
            lambda x, local: self.goto_personal_timeline())
        urwid.connect_signal(menu, "hashtag_timeline",
            lambda x, tag, local: self.goto_tag_timeline(tag, local=local))
        urwid.connect_signal(menu, "list_timeline",
            lambda x, list_item: self.goto_list_timeline(list_item))

        self.open_overlay(menu, title="Go to", options=dict(
            align="center", width=("relative", 60),
            valign="middle", height=18 + len(user_timelines) + len(user_lists),
        ))

    def show_help(self):
        self.open_overlay(Help(), title="Help")

    def show_poll(self, status):
        self.open_overlay(
            widget=Poll(self.app, self.user, status),
            title="Poll",
        )

    def goto_home_timeline(self):
        self.timeline_generator = api.home_timeline_generator(
            self.app, self.user, limit=40)
        promise = self.async_load_timeline(is_initial=True, timeline_name="home")
        promise.add_done_callback(lambda *args: self.close_overlay())

    def goto_public_timeline(self, local):
        self.timeline_generator = api.public_timeline_generator(
            self.app, self.user, local=local, limit=40)
        timeline_name = "local public" if local else "global public"
        promise = self.async_load_timeline(is_initial=True, timeline_name=timeline_name)
        promise.add_done_callback(lambda *args: self.close_overlay())

    def goto_bookmarks(self):
        self.timeline_generator = api.bookmark_timeline_generator(
            self.app, self.user, limit=40)
        promise = self.async_load_timeline(is_initial=True, timeline_name="bookmarks")
        promise.add_done_callback(lambda *args: self.close_overlay())

    def goto_notifications(self):
        self.timeline_generator = api.notification_timeline_generator(
            self.app, self.user, limit=40)
        promise = self.async_load_timeline(is_initial=True, timeline_name="notifications")
        promise.add_done_callback(lambda *args: self.close_overlay())

    def goto_conversations(self):
        self.timeline_generator = api.conversation_timeline_generator(
            self.app, self.user, limit=40
        )
        promise = self.async_load_timeline(
            is_initial=True, timeline_name="conversations"
        )
        promise.add_done_callback(lambda *args: self.close_overlay())

    def goto_tag_timeline(self, tag, local):
        self.timeline_generator = api.tag_timeline_generator(
            self.app, self.user, tag, local=local, limit=40)
        promise = self.async_load_timeline(
            is_initial=True, timeline_name="#{}".format(tag), local=local,
        )
        promise.add_done_callback(lambda *args: self.close_overlay())

    def goto_personal_timeline(self):
        account_name = f"{self.user.username}@{self.user.instance}"

        self.timeline_generator = api.account_timeline_generator(
            self.app, self.user, account_name, reblogs=True, limit=40)
        promise = self.async_load_timeline(is_initial=True, timeline_name=f"personal {account_name}")
        promise.add_done_callback(lambda *args: self.close_overlay())

    def goto_list_timeline(self, list_item):
        self.timeline_generator = api.timeline_list_generator(
            self.app, self.user, list_item['id'], limit=40)
        promise = self.async_load_timeline(
            is_initial=True, timeline_name=f"\N{clipboard}{list_item['title']}")
        promise.add_done_callback(lambda *args: self.close_overlay())

    def show_media(self, status):
        urls = [m["url"] for m in status.original.data["media_attachments"]]
        if not urls:
            return

        if self.media_viewer:
            subprocess.run([self.media_viewer] + urls)
        else:
            self.footer.set_error_message("Media viewer not configured")

    def show_context_menu(self, status):
        # TODO: show context menu
        pass

    def show_delete_confirmation(self, status):
        def _delete(widget):
            promise = self.async_delete_status(self.timeline, status)
            promise.add_done_callback(lambda *args: self.close_overlay())

        def _close(widget):
            self.close_overlay()

        widget = StatusDeleteConfirmation(status)
        urwid.connect_signal(widget, "close", _close)
        urwid.connect_signal(widget, "delete", _delete)
        self.open_overlay(widget, title="Delete status?", options=dict(
            align="center", width=30,
            valign="middle", height=4,
        ))

    def post_status(self, content, warning, visibility, in_reply_to_id):
        data = api.post_status(
            self.app,
            self.user,
            content,
            spoiler_text=warning,
            visibility=visibility,
            in_reply_to_id=in_reply_to_id
        ).json()

        status = self.make_status(data)

        # TODO: fetch new items from the timeline?

        self.footer.set_message("Status posted {} \\o/".format(status.id))
        self.close_overlay()

    def show_account(self, account_id):
        account = api.whois(self.app, self.user, account_id)
        relationship = api.get_relationship(self.app, self.user, account_id)
        self.open_overlay(
            widget=Account(self.app, self.user, account, relationship),
            title="Account",
        )

    def async_toggle_favourite(self, timeline, status):
        def _favourite():
            api.favourite(self.app, self.user, status.id)

        def _unfavourite():
            api.unfavourite(self.app, self.user, status.id)

        def _done(loop):
            # Create a new Status with flipped favourited flag
            new_data = status.data
            new_data["favourited"] = not status.favourited
            new_status = self.make_status(new_data)
            timeline.update_status(new_status)

        self.run_in_thread(
            _unfavourite if status.favourited else _favourite,
            done_callback=_done
        )

    def async_toggle_reblog(self, timeline, status):
        def _reblog():
            api.reblog(self.app, self.user, status.original.id, visibility=get_default_visibility())

        def _unreblog():
            api.unreblog(self.app, self.user, status.original.id)

        def _done(loop):
            # Create a new Status with flipped reblogged flag
            new_data = status.data
            new_status = self.make_status(new_data)
            new_status.original.reblogged = not status.original.reblogged
            timeline.update_status(new_status)

        # Check if status is rebloggable
        no_reblog_because_private = status.visibility == "private" and not status.is_mine
        no_reblog_because_direct = status.visibility == "direct"
        if no_reblog_because_private or no_reblog_because_direct:
            self.footer.set_error_message("You may not reblog this {} status".format(status.visibility))
            return

        self.run_in_thread(
            _unreblog if status.original.reblogged else _reblog,
            done_callback=_done
        )

    def async_translate(self, timeline, status):
        def _translate():
            self.footer.set_message("Translating status {}".format(status.original.id))

            try:
                response = api.translate(self.app, self.user, status.original.id)
                if response["content"]:
                    self.footer.set_message("Status translated")
                else:
                    self.footer.set_error_message("Server returned empty translation")
                    response = None
            except Exception:
                response = None
                self.footer.set_error_message("Translate server error")

            self.loop.set_alarm_in(3, lambda *args: self.footer.clear_message())
            return response

        def _done(response):
            if response is not None:
                status.original.translation = response["content"]
                status.original.translated_from = response["detected_source_language"]
                status.original.show_translation = True
                timeline.update_status(status)

        # If already translated, toggle showing translation
        if status.original.translation:
            status.original.show_translation = not status.original.show_translation
            timeline.update_status(status)
        else:
            self.run_in_thread(_translate, done_callback=_done)

    def async_toggle_bookmark(self, timeline, status):
        def _bookmark():
            api.bookmark(self.app, self.user, status.id)

        def _unbookmark():
            api.unbookmark(self.app, self.user, status.id)

        def _done(loop):
            # Create a new Status with flipped bookmarked flag
            new_data = status.data
            new_data["bookmarked"] = not status.bookmarked
            new_status = self.make_status(new_data)
            timeline.update_status(new_status)

        self.run_in_thread(
            _unbookmark if status.bookmarked else _bookmark,
            done_callback=_done
        )

    def async_delete_status(self, timeline, status):
        def _delete():
            api.delete_status(self.app, self.user, status.id)

        def _done(loop):
            timeline.remove_status(status)

        return self.run_in_thread(_delete, done_callback=_done)

    def async_load_image(self, timeline, status, path, placeholder_index):
        def _load():
            # don't bother loading images for statuses we are not viewing now
            if timeline.get_focused_status().id != status.id:
                return

            if not hasattr(timeline, "images"):
                timeline.images = ImageCache(cache_max_bytes=self.cache_max)
            with warnings.catch_warnings():
                warnings.simplefilter("ignore")  # suppress "corrupt exif" output from PIL
                try:
                    img = Image.open(requests.get(path, stream=True).raw)
                    if img.format == 'PNG' and img.mode != 'RGBA':
                        img = img.convert("RGBA")
                    timeline.images[str(hash(path))] = img
                except Exception:
                    pass  # ignore errors; if we can't load an image, just show blank

        def _done(loop):
            # don't bother loading images for statuses we are not viewing now
            if timeline.get_focused_status().id != status.id:
                return
            timeline.update_status_image(status, path, placeholder_index)

        return self.run_in_thread(_load, done_callback=_done)

    def copy_status(self, status):
        # TODO: copy a better version of status content
        # including URLs
        copy_to_clipboard(self.screen, status.original.data["content"])
        self.footer.set_message(f"Status {status.original.id} copied")

    # --- Overlay handling -----------------------------------------------------

    default_overlay_options = dict(
        align="center", width=("relative", 80),
        valign="middle", height=("relative", 80),
    )

    def open_overlay(self, widget, options={}, title=""):
        top_widget = urwid.LineBox(widget, title=title)
        bottom_widget = self.body

        _options = self.default_overlay_options.copy()
        _options.update(options)

        self.overlay = urwid.Overlay(
            top_widget,
            bottom_widget,
            **_options
        )
        self.body = self.overlay

    def close_overlay(self):
        self.body = self.overlay.bottom_w
        self.overlay = None
        if self.timeline:
            self.timeline.refresh_status_details()

    def refresh_timeline(self):
        # No point in refreshing the bookmarks timeline
        # and we don't have a good way to refresh a
        # list timeline yet (no reference to list ID kept)
        if (not self.timeline
                or self.timeline.name == 'bookmarks'
                or self.timeline.name.startswith("\N{clipboard}")):
            return

        if self.timeline.name.startswith("#"):
            self.timeline_generator = api.tag_timeline_generator(
                self.app, self.user, self.timeline.name[1:], limit=40)
        elif self.timeline.name.startswith("\N{clipboard}"):
            self.timeline_generator = api.tag_timeline_generator(
                self.app, self.user, self.timeline.name[1:], limit=40)
        else:
            if self.timeline.name.endswith("public"):
                self.timeline_generator = api.public_timeline_generator(
                    self.app, self.user, local=self.timeline.name.startswith("local"), limit=40)
            elif self.timeline.name == "notifications":
                self.timeline_generator = api.notification_timeline_generator(
                    self.app, self.user, limit=40)
            elif self.timeline.name == "conversations":
                self.timeline_generator = api.conversation_timeline_generator(
                    self.app, self.user, limit=40)
            else:
                # default to home timeline
                self.timeline_generator = api.home_timeline_generator(
                    self.app, self.user, limit=40)

        self.async_load_timeline(is_initial=True, timeline_name=self.timeline.name)

    # --- Keys -----------------------------------------------------------------

    def unhandled_input(self, key):
        # TODO: this should not be in unhandled input
        if key in ('x', 'X'):
            if self.exception:
                self.show_exception(self.exception)

        elif key in ('g', 'G'):
            if not self.overlay:
                self.show_goto_menu()

        elif key == '?':
            if not self.overlay:
                self.show_help()

        elif key == ',':
            if not self.overlay:
                self.refresh_timeline()

        elif key == 'esc':
            if self.overlay:
                self.close_overlay()
            elif self.timeline.name != "home":
                # similar to goto_home_timeline() but without handling overlay (absent here)
                self.timeline_generator = api.home_timeline_generator(
                    self.app, self.user, limit=40)
                self.async_load_timeline(is_initial=True, timeline_name="home")

        elif key in ('q', 'Q'):
            if self.overlay:
                self.close_overlay()
            else:
                raise urwid.ExitMainLoop()<|MERGE_RESOLUTION|>--- conflicted
+++ resolved
@@ -18,14 +18,9 @@
 from .overlays import StatusDeleteConfirmation, Account
 from .poll import Poll
 from .timeline import Timeline
-<<<<<<< HEAD
 from .utils import get_max_toot_chars, parse_content_links, show_media, copy_to_clipboard, ImageCache
-
 from PIL import Image
 
-=======
-from .utils import get_max_toot_chars, parse_content_links, copy_to_clipboard
->>>>>>> 1c5abb84
 
 logger = logging.getLogger(__name__)
 
@@ -92,13 +87,8 @@
     @staticmethod
     def create(app, user, args):
         """Factory method, sets up TUI and an event loop."""
-<<<<<<< HEAD
-        screen = TuiScreen()
-        tui = cls(app, user, screen, args)
-=======
         screen = TUI.create_screen(args)
         tui = TUI(app, user, screen, args)
->>>>>>> 1c5abb84
 
         palette = PALETTE.copy()
         overrides = settings.get_setting("tui.palette", dict, {})
