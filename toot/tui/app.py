import logging
import urwid

from concurrent.futures import ThreadPoolExecutor

from toot import api, config, __version__
from toot.console import get_default_visibility
from toot.exceptions import ApiError

from .compose import StatusComposer
from .constants import PALETTE
from .entities import Status
from .overlays import ExceptionStackTrace, GotoMenu, Help, StatusSource, StatusLinks, StatusZoom
from .overlays import StatusDeleteConfirmation, Account
from .poll import Poll
from .timeline import Timeline
from .utils import parse_content_links, show_media

logger = logging.getLogger(__name__)

urwid.set_encoding('UTF-8')


class Header(urwid.WidgetWrap):
    def __init__(self, app, user):
        self.app = app
        self.user = user

        self.text = urwid.Text("")
        self.cols = urwid.Columns([
            ("pack", urwid.Text(('header_bold', 'toot'))),
            # TODO: conditionally show instance's domain rather than app.instance?
            ("pack", urwid.Text(('header', ' | {}@{}'.format(user.username, app.instance)))),
            ("pack", self.text),
        ])

        widget = urwid.AttrMap(self.cols, 'header')
        widget = urwid.Padding(widget)
        self._wrapped_widget = widget

    def clear_text(self, text):
        self.text.set_text("")

    def set_text(self, text):
        self.text.set_text(" | " + text)


class Footer(urwid.Pile):
    def __init__(self):
        self.status = urwid.Text("")
        self.message = urwid.Text("")

        return super().__init__([
            urwid.AttrMap(self.status, "footer_status"),
            urwid.AttrMap(self.message, "footer_message"),
        ])

    def set_status(self, text):
        self.status.set_text(text)

    def clear_status(self, text):
        self.status.set_text("")

    def set_message(self, text):
        self.message.set_text(text)

    def set_error_message(self, text):
        self.message.set_text(("footer_message_error", text))

    def clear_message(self):
        self.message.set_text("")


class TUI(urwid.Frame):
    """Main TUI frame."""

    @classmethod
    def create(cls, app, user, args):
        """Factory method, sets up TUI and an event loop."""

        tui = cls(app, user, args)
        loop = urwid.MainLoop(
            tui,
            palette=PALETTE,
            event_loop=urwid.AsyncioEventLoop(),
            unhandled_input=tui.unhandled_input,
        )
        tui.loop = loop

        return tui

    def __init__(self, app, user, args):
        self.app = app
        self.user = user
        self.args = args
        self.config = config.load_config()

        self.loop = None  # set in `create`
        self.executor = ThreadPoolExecutor(max_workers=1)
        self.timeline_generator = api.home_timeline_generator(app, user, limit=40)

        # Show intro screen while toots are being loaded
        self.body = self.build_intro()
        self.header = Header(app, user)
        self.footer = Footer()
        self.footer.set_status("Loading...")

        # Default max status length, updated on startup
        self.max_toot_chars = 500

        self.timeline = None
        self.overlay = None
        self.exception = None
        self.can_translate = False

        super().__init__(self.body, header=self.header, footer=self.footer)

    def run(self):
        self.loop.set_alarm_in(0, lambda *args: self.async_load_instance())
        self.loop.set_alarm_in(0, lambda *args: self.async_load_followed_tags())
        self.loop.set_alarm_in(0, lambda *args: self.async_load_timeline(
            is_initial=True, timeline_name="home"))
        self.loop.run()
        self.executor.shutdown(wait=False)

    def build_intro(self):
        font = urwid.font.Thin6x6Font()

        # NB: Padding with width="clip" will convert the fixed BigText widget
        # to a flow widget so it can be used in a Pile.

        big_text = "Toot {}".format(__version__)
        big_text = urwid.BigText(("intro_bigtext", big_text), font)
        big_text = urwid.Padding(big_text, align="center", width="clip")

        intro = urwid.Pile([
            big_text,
            urwid.Divider(),
            urwid.Text([
                "Maintained by ",
                ("intro_smalltext", "@ihabunek"),
                " and contributors"
            ], align="center"),
            urwid.Divider(),
            urwid.Text(("intro_smalltext", "Loading toots..."), align="center"),
        ])

        return urwid.Filler(intro)

    def run_in_thread(self, fn, args=[], kwargs={}, done_callback=None, error_callback=None):
        """Runs `fn(*args, **kwargs)` asynchronously in a separate thread.

        On completion calls `done_callback` if `fn` exited cleanly, or
        `error_callback` if an exception was caught. Callback methods are
        invoked in the main thread, not the thread in which `fn` is executed.
        """

        def _default_error_callback(ex):
            self.exception = ex
            self.footer.set_error_message("An exception occurred, press X to view")

        _error_callback = error_callback or _default_error_callback

        def _done(future):
            try:
                result = future.result()
                if done_callback:
                    # Use alarm to invoke callback in main thread
                    self.loop.set_alarm_in(0, lambda *args: done_callback(result))
            except Exception as ex:
                exception = ex
                logger.exception(exception)
                self.loop.set_alarm_in(0, lambda *args: _error_callback(exception))

        future = self.executor.submit(fn, *args, **kwargs)
        future.add_done_callback(_done)
        return future

    def connect_default_timeline_signals(self, timeline):
        def _account(timeline, account_name):
            self.show_account(account_name)

        def _compose(*args):
            self.show_compose()

        def _delete(timeline, status):
            if status.is_mine:
                self.show_delete_confirmation(status)

        def _reply(timeline, status):
            self.show_compose(status)

        def _source(timeline, status):
            self.show_status_source(status)

        def _links(timeline, status):
            self.show_links(status)

        def _media(timeline, status):
            self.show_media(status)

        def _menu(timeline, status):
            self.show_context_menu(status)

        def _poll(timeline, status):
            self.show_poll(status)

        def _zoom(timeline, status_details):
            self.show_status_zoom(status_details)

        def _clear(*args):
            self.clear_screen()

        urwid.connect_signal(timeline, "account", _account)
        urwid.connect_signal(timeline, "bookmark", self.async_toggle_bookmark)
        urwid.connect_signal(timeline, "compose", _compose)
        urwid.connect_signal(timeline, "delete", _delete)
        urwid.connect_signal(timeline, "favourite", self.async_toggle_favourite)
        urwid.connect_signal(timeline, "focus", self.refresh_footer)
        urwid.connect_signal(timeline, "media", _media)
        urwid.connect_signal(timeline, "menu", _menu)
        urwid.connect_signal(timeline, "poll", _poll)
        urwid.connect_signal(timeline, "reblog", self.async_toggle_reblog)
        urwid.connect_signal(timeline, "reply", _reply)
        urwid.connect_signal(timeline, "source", _source)
        urwid.connect_signal(timeline, "links", _links)
        urwid.connect_signal(timeline, "zoom", _zoom)
        urwid.connect_signal(timeline, "translate", self.async_translate)
        urwid.connect_signal(timeline, "clear-screen", _clear)

    def build_timeline(self, name, statuses, local, foreign_server):
        def _close(*args):
            raise urwid.ExitMainLoop()

        def _next(*args):
            self.async_load_timeline(is_initial=False, local=local, foreign_server=foreign_server)

        def _thread(timeline, status):
            self.show_thread(status, foreign_server)

        def _toggle_save(timeline, status):
            if timeline.foreign_server:
                tl_name = timeline.foreign_server
                tl_type = "instance"
            elif timeline.name.startswith("#"):
                tl_name = timeline.name[1:]
                tl_type = "hashtag"
            else:
                return

            assert isinstance(local, bool), local
            timelines = self.config.setdefault("timelines", {})

            prefix = "#" if tl_type == "hashtag" else ""

            if tl_name in timelines:
                del timelines[tl_name]
                self.footer.set_message(f"{prefix}{tl_name} unpinned")
            else:
                timelines[tl_name] = {"local": local, "type": tl_type}
                self.footer.set_message(f"{prefix}{tl_name} pinned")

            self.loop.set_alarm_in(5, lambda *args: self.footer.clear_message())
            config.save_config(self.config)

        timeline = Timeline(name, statuses, self.can_translate, self.followed_tags, foreign_server=foreign_server)

        self.connect_default_timeline_signals(timeline)
        urwid.connect_signal(timeline, "next", _next)
        urwid.connect_signal(timeline, "close", _close)
        urwid.connect_signal(timeline, "thread", _thread)
        urwid.connect_signal(timeline, "save", _toggle_save)

        return timeline

    def make_status(self, status_data, foreign_server):
        is_mine = self.user.username == status_data["account"]["acct"]
<<<<<<< HEAD
        return Status(status_data, is_mine, self.app.instance, foreign_server)
=======
        return Status(status_data, is_mine, self.domain if self.domain else self.app.instance)
>>>>>>> f211e371

    def show_thread(self, status, foreign_server):
        def _close(*args):
            """When thread is closed, go back to the main timeline."""
            self.body = self.timeline
            self.body.refresh_status_details()
            self.refresh_footer(self.timeline)

        # This is pretty fast, so it's probably ok to block while context is
        # loaded, can be made async later if needed
        if foreign_server:
            context = api.anon_context(foreign_server, status.original.id)
        else:
            context = api.context(self.app, self.user, status.original.id)
        ancestors = [self.make_status(s, foreign_server) for s in context["ancestors"]]
        descendants = [self.make_status(s, foreign_server) for s in context["descendants"]]
        statuses = ancestors + [status] + descendants
        focus = len(ancestors)

        timeline = Timeline("thread", statuses, self.can_translate,
                            self.followed_tags, focus, is_thread=True, foreign_server=foreign_server)

        self.connect_default_timeline_signals(timeline)
        urwid.connect_signal(timeline, "close", _close)

        self.body = timeline
        self.refresh_footer(timeline)

    def async_load_timeline(self, is_initial, timeline_name=None, local=None, foreign_server=None):
        """Asynchronously load a list of statuses."""

        def _load_statuses():
            self.footer.set_message("Loading statuses...")
            try:
                data = next(self.timeline_generator)
            except StopIteration:
                return []
            finally:
                self.footer.clear_message()

            return [self.make_status(s, foreign_server) for s in data]

        def _done_initial(statuses):
            """Process initial batch of statuses, construct a Timeline."""
            self.timeline = self.build_timeline(timeline_name, statuses, local, foreign_server)
            self.timeline.refresh_status_details()  # Draw first status
            self.refresh_footer(self.timeline)
            self.body = self.timeline

        def _done_next(statuses):
            """Process sequential batch of statuses, adds statuses to the
            existing timeline."""
            self.timeline.append_statuses(statuses)

        return self.run_in_thread(_load_statuses,
            done_callback=_done_initial if is_initial else _done_next)

    def async_load_instance(self):
        """
        Attempt to update max_toot_chars from instance data.
        Does not work on vanilla Mastodon, works on Pleroma.
        See: https://github.com/tootsuite/mastodon/issues/4915

        Also attempt to update translation flag from instance
        data. Translation is only present on Mastodon 4+ servers
        where the administrator has enabled this feature.
        See: https://github.com/mastodon/mastodon/issues/19328
        """
        def _load_instance():
            return api.get_instance(self.app.instance)

        def _done(instance):
            if "max_toot_chars" in instance:
                self.max_toot_chars = instance["max_toot_chars"]

            if "translation" in instance:
                # instance is advertising translation service
                self.can_translate = instance["translation"]["enabled"]
            elif "version" in instance:
                # fallback check:
                # get the major version number of the server
                # this works for Mastodon and Pleroma version strings
                # Mastodon versions < 4 do not have translation service
                # Revisit this logic if Pleroma implements translation
                ch = instance["version"][0]
                self.can_translate = int(ch) > 3 if ch.isnumeric() else False

            # get the domain; it may be a custom LOCAL_DOMAIN
            self.domain = instance["domain"] if "domain" in instance else None

        return self.run_in_thread(_load_instance, done_callback=_done)

    def async_load_followed_tags(self):
        def _load_tag_list():
            try:
                return api.followed_tags(self.app, self.user)
            except ApiError:
                # not supported by all Mastodon servers so fail silently if necessary
                return []

        def _done_tag_list(tags):
            if len(tags) > 0:
                self.followed_tags = [t["name"] for t in tags]
            else:
                self.followed_tags = []

        self.run_in_thread(_load_tag_list, done_callback=_done_tag_list)

    def refresh_footer(self, timeline):
        """Show status details in footer."""
        status, index, count = timeline.get_focused_status_with_counts()
        self.footer.set_status([
            ("footer_status_bold", "[{}] ".format(timeline.name)),
        ] + ([status.id, " - status ", str(index + 1), " of ", str(count)]
            if status else ["no focused status"]))

    def show_status_source(self, status):
        self.open_overlay(
            widget=StatusSource(status),
            title="Status source",
        )

    def clear_screen(self):
        self.loop.screen.clear()

    def show_links(self, status):
        links = parse_content_links(status.data["content"]) if status else []
        links += (parse_content_links(
            status.data["reblog"]["content"]) if status.data["reblog"] else None) or []
        post_attachments = status.data["media_attachments"] or []
        reblog_attachments = (status.data["reblog"]["media_attachments"] if status.data["reblog"] else None) or []

        for a in post_attachments + reblog_attachments:
            url = a["remote_url"] or a["url"]
            links.append((url, a["description"] if a["description"] else url))

        def _clear(*args):
            self.clear_screen()

        if links:
            sl_widget = StatusLinks(links)
            urwid.connect_signal(sl_widget, "clear-screen", _clear)
            self.open_overlay(
                widget=sl_widget,
                title="Status links",
                options={"height": len(links) + 2},
            )

    def show_status_zoom(self, status_details):
        self.open_overlay(
            widget=StatusZoom(status_details),
            title="Status zoom",
        )

    def show_exception(self, exception):
        self.open_overlay(
            widget=ExceptionStackTrace(exception),
            title="Unhandled Exception",
        )

    def show_compose(self, in_reply_to=None):
        def _close(*args):
            self.close_overlay()

        def _post(timeline, *args):
            self.post_status(*args)

        composer = StatusComposer(self.max_toot_chars, self.user.username, in_reply_to)
        urwid.connect_signal(composer, "close", _close)
        urwid.connect_signal(composer, "post", _post)
        self.open_overlay(composer, title="Compose status")

    def show_goto_menu(self):
        user_timelines = self.config.get("timelines", {})
        menu = GotoMenu(user_timelines)
        urwid.connect_signal(menu, "home_timeline",
            lambda x: self.goto_home_timeline())
        urwid.connect_signal(menu, "public_timeline",
            lambda x, local, foreign_server: self.goto_public_timeline(local, foreign_server=foreign_server))
        urwid.connect_signal(menu, "bookmark_timeline",
            lambda x, local: self.goto_bookmarks())
        urwid.connect_signal(menu, "hashtag_timeline",
            lambda x, tag, local: self.goto_tag_timeline(tag, local=local))
        urwid.connect_signal(menu, "notification_timeline",
            lambda x, local: self.goto_notifications())

        overlay_height = 18 + len(user_timelines) if len(user_timelines) else 16
        self.open_overlay(menu, title="Go to", options=dict(
            align="center", width=("relative", 60),
            valign="middle", height=overlay_height,
        ))

    def show_help(self):
        self.open_overlay(Help(), title="Help")

    def show_poll(self, status):
        self.open_overlay(
            widget=Poll(self.app, self.user, status),
            title="Poll",
        )

    def goto_home_timeline(self):
        self.timeline_generator = api.home_timeline_generator(
            self.app, self.user, limit=40)
        promise = self.async_load_timeline(is_initial=True, timeline_name="home")
        promise.add_done_callback(lambda *args: self.close_overlay())

    def goto_public_timeline(self, local, foreign_server=None):
        if foreign_server:
            self.timeline_generator = api.anon_public_timeline_generator(
                foreign_server, local=True, limit=40)
            tl_name = foreign_server
        else:
            tl_name = "local" if local else "global"
            self.timeline_generator = api.public_timeline_generator(
                self.app, self.user, local=local, limit=40)

        promise = self.async_load_timeline(is_initial=True,
        timeline_name=f"\N{Globe with Meridians}{tl_name}",
        local=False, foreign_server=foreign_server)
        promise.add_done_callback(lambda *args: self.close_overlay())

    def goto_bookmarks(self):
        self.timeline_generator = api.bookmark_timeline_generator(
            self.app, self.user, limit=40)
        promise = self.async_load_timeline(is_initial=True, timeline_name="bookmarks")
        promise.add_done_callback(lambda *args: self.close_overlay())

    def goto_notifications(self):
        self.timeline_generator = api.notification_timeline_generator(
            self.app, self.user, limit=40)
        promise = self.async_load_timeline(is_initial=True, timeline_name="notifications")
        promise.add_done_callback(lambda *args: self.close_overlay())

    def goto_tag_timeline(self, tag, local):
        self.timeline_generator = api.tag_timeline_generator(
            self.app, self.user, tag, local=local, limit=40)
        promise = self.async_load_timeline(
            is_initial=True, timeline_name="#{}".format(tag), local=local,
        )
        promise.add_done_callback(lambda *args: self.close_overlay())

    def show_media(self, status):
        urls = [m["url"] for m in status.original.data["media_attachments"]]
        if urls:
            show_media(urls)

    def show_context_menu(self, status):
        # TODO: show context menu
        pass

    def show_delete_confirmation(self, status):
        def _delete(widget):
            promise = self.async_delete_status(self.timeline, status)
            promise.add_done_callback(lambda *args: self.close_overlay())

        def _close(widget):
            self.close_overlay()

        widget = StatusDeleteConfirmation(status)
        urwid.connect_signal(widget, "close", _close)
        urwid.connect_signal(widget, "delete", _delete)
        self.open_overlay(widget, title="Delete status?", options=dict(
            align="center", width=("relative", 60),
            valign="middle", height=5,
        ))

    def post_status(self, content, warning, visibility, in_reply_to_id):
        data = api.post_status(self.app, self.user, content,
            spoiler_text=warning,
            visibility=visibility,
            in_reply_to_id=in_reply_to_id)
        status = self.make_status(data, None)

        # TODO: fetch new items from the timeline?

        self.footer.set_message("Status posted {} \\o/".format(status.id))
        self.close_overlay()

    def show_account(self, account_name):
        try:
            account = api.find_account(self.app, self.user, account_name)
            relationship = api.get_relationship(self.app, self.user, account['id'])
            self.open_overlay(
                widget=Account(self.app, self.user, account, relationship),
                title="Account",
            )
        except ApiError:
            self.footer.set_error_message(f"Couldn't find account {account_name}")
            self.loop.set_alarm_in(3, lambda *args: self.footer.clear_message())

    def async_toggle_favourite(self, timeline, status):
        def _favourite():
            logger.info("Favouriting {}".format(status))
            api.favourite(self.app, self.user, status.id)

        def _unfavourite():
            logger.info("Unfavouriting {}".format(status))
            api.unfavourite(self.app, self.user, status.id)

        def _done(loop):
            # Create a new Status with flipped favourited flag
            new_data = status.data
            new_data["favourited"] = not status.favourited
            new_status = self.make_status(new_data, None)
            timeline.update_status(new_status)

        self.run_in_thread(
            _unfavourite if status.favourited else _favourite,
            done_callback=_done
        )

    def async_toggle_reblog(self, timeline, status):
        def _reblog():
            logger.info("Reblogging {}".format(status))
            api.reblog(self.app, self.user, status.id, visibility=get_default_visibility())

        def _unreblog():
            logger.info("Unreblogging {}".format(status))
            api.unreblog(self.app, self.user, status.id)

        def _done(loop):
            # Create a new Status with flipped reblogged flag
            new_data = status.data
            new_data["reblogged"] = not status.reblogged
            new_status = self.make_status(new_data, None)
            timeline.update_status(new_status)

        # Check if status is rebloggable
        no_reblog_because_private = status.visibility == "private" and not status.is_mine
        no_reblog_because_direct = status.visibility == "direct"
        if no_reblog_because_private or no_reblog_because_direct:
            self.footer.set_error_message("You may not reblog this {} status".format(status.visibility))
            return

        self.run_in_thread(
            _unreblog if status.reblogged else _reblog,
            done_callback=_done
        )

    def async_translate(self, timeline, status):
        def _translate():
            logger.info("Translating {}".format(status))
            self.footer.set_message("Translating status {}".format(status.id))

            try:
                response = api.translate(self.app, self.user, status.id)
                if response["content"]:
                    self.footer.set_message("Status translated")
                else:
                    self.footer.set_error_message("Server returned empty translation")
                    response = None
            except Exception:
                response = None
                self.footer.set_error_message("Translate server error")

            self.loop.set_alarm_in(3, lambda *args: self.footer.clear_message())
            return response

        def _done(response):
            if response is not None:
                status.translation = response["content"]
                status.translated_from = response["detected_source_language"]
                status.show_translation = True
                timeline.update_status(status)

        # If already translated, toggle showing translation
        if status.translation:
            status.show_translation = not status.show_translation
            timeline.update_status(status)
        else:
            self.run_in_thread(_translate, done_callback=_done)

    def async_toggle_bookmark(self, timeline, status):
        def _bookmark():
            logger.info("Bookmarking {}".format(status))
            api.bookmark(self.app, self.user, status.id)

        def _unbookmark():
            logger.info("Unbookmarking {}".format(status))
            api.unbookmark(self.app, self.user, status.id)

        def _done(loop):
            # Create a new Status with flipped bookmarked flag
            new_data = status.data
            new_data["bookmarked"] = not status.bookmarked
            new_status = self.make_status(new_data, None)
            timeline.update_status(new_status)

        self.run_in_thread(
            _unbookmark if status.bookmarked else _bookmark,
            done_callback=_done
        )

    def async_delete_status(self, timeline, status):
        def _delete():
            api.delete_status(self.app, self.user, status.id)

        def _done(loop):
            timeline.remove_status(status)

        return self.run_in_thread(_delete, done_callback=_done)

    # --- Overlay handling -----------------------------------------------------

    default_overlay_options = dict(
        align="center", width=("relative", 80),
        valign="middle", height=("relative", 80),
    )

    def open_overlay(self, widget, options={}, title=""):
        top_widget = urwid.LineBox(widget, title=title)
        bottom_widget = self.body

        _options = self.default_overlay_options.copy()
        _options.update(options)

        self.overlay = urwid.Overlay(
            top_widget,
            bottom_widget,
            **_options
        )
        self.body = self.overlay

    def close_overlay(self):
        self.body = self.overlay.bottom_w
        self.overlay = None
        if self.timeline:
            self.timeline.refresh_status_details()

    # --- Keys -----------------------------------------------------------------

    def unhandled_input(self, key):
        # TODO: this should not be in unhandled input
        if key in ('x', 'X'):
            if self.exception:
                self.show_exception(self.exception)

        elif key in ('g', 'G'):
            if not self.overlay:
                self.show_goto_menu()

        elif key in ('h', 'H'):
            if not self.overlay:
                self.show_help()

        elif key == ',':
            if not self.overlay:
                if self.timeline.name == 'bookmarks':
                    return  # no point in refreshing the bookmarks timeline
                if self.timeline.name.startswith("#"):
                    self.timeline_generator = api.tag_timeline_generator(
                        self.app, self.user, self.timeline.name[1:], limit=40)
                elif self.timeline.foreign_server:
                    self.timeline_generator = api.anon_public_timeline_generator(
                        instance=self.timeline.foreign_server, local=True, limit=40)
                elif self.timeline.name.endswith('public'):
                    self.timeline_generator = api.public_timeline_generator(
                        self.app, self.user, local=self.timeline.name.startswith('local'), limit=40)
                else:
                    # default to home timeline
                    self.timeline_generator = api.home_timeline_generator(
                        self.app, self.user, limit=40)

                self.async_load_timeline(is_initial=True, timeline_name=self.timeline.name,
                                         foreign_server=self.timeline.foreign_server)

        elif key == 'esc':
            if self.overlay:
                self.close_overlay()
            elif self.timeline.name != "home":
                # similar to goto_home_timeline() but without handling overlay (absent here)
                self.timeline_generator = api.home_timeline_generator(
                    self.app, self.user, limit=40)
                self.async_load_timeline(is_initial=True, timeline_name="home")

        elif key in ('q', 'Q'):
            if self.overlay:
                self.close_overlay()
            else:
                raise urwid.ExitMainLoop()<|MERGE_RESOLUTION|>--- conflicted
+++ resolved
@@ -275,11 +275,7 @@
 
     def make_status(self, status_data, foreign_server):
         is_mine = self.user.username == status_data["account"]["acct"]
-<<<<<<< HEAD
-        return Status(status_data, is_mine, self.app.instance, foreign_server)
-=======
         return Status(status_data, is_mine, self.domain if self.domain else self.app.instance)
->>>>>>> f211e371
 
     def show_thread(self, status, foreign_server):
         def _close(*args):
