--- conflicted
+++ resolved
@@ -15,14 +15,10 @@
 from .overlays import StatusDeleteConfirmation, Account
 from .poll import Poll
 from .timeline import Timeline
-<<<<<<< HEAD
-from .utils import parse_content_links, show_media
+from .utils import parse_content_links, show_media, copy_to_clipboard
 from PIL import Image
 from term_image.widget import UrwidImageScreen
 
-=======
-from .utils import parse_content_links, show_media, copy_to_clipboard
->>>>>>> 9baa0823
 
 logger = logging.getLogger(__name__)
 
@@ -674,7 +670,6 @@
 
         return self.run_in_thread(_delete, done_callback=_done)
 
-<<<<<<< HEAD
     def async_load_image(self, self2, timeline, status, path, placeholder_index):
         def _load():
             # don't bother loading images for statuses we are not viewing now
@@ -698,13 +693,12 @@
             timeline.update_status_image(status, path, placeholder_index)
 
         return self.run_in_thread(_load, done_callback=_done)
-=======
+
     def copy_status(self, status):
         # TODO: copy a better version of status content
         # including URLs
         copy_to_clipboard(self.screen, status.original.data["content"])
         self.footer.set_message(f"Status {status.original.id} copied")
->>>>>>> 9baa0823
 
     # --- Overlay handling -----------------------------------------------------
 
