--- conflicted
+++ resolved
@@ -513,29 +513,6 @@
             done_callback=_done
         )
 
-<<<<<<< HEAD
-    def async_toggle_bookmark(self, timeline, status):
-        def _bookmark():
-            logger.info("Bookmarking {}".format(status))
-            api.bookmark(self.app, self.user, status.id)
-
-        def _unbookmark():
-            logger.info("Unbookmarking {}".format(status))
-            api.unbookmark(self.app, self.user, status.id)
-
-        def _done(loop):
-            # Create a new Status with flipped bookmarked flag
-            new_data = status.data
-            new_data["bookmarked"] = not status.bookmarked
-            new_status = self.make_status(new_data)
-            timeline.update_status(new_status)
-
-        self.run_in_thread(
-            _unbookmark if status.bookmarked else _bookmark,
-            done_callback=_done
-        )
-
-=======
     def async_translate(self, timeline, status):
         def _translate():
             logger.info("Translating {}".format(status))
@@ -568,7 +545,28 @@
             timeline.update_status(status)
         else:
             self.run_in_thread(_translate, done_callback=_done)
->>>>>>> 0ab0db04
+
+    def async_toggle_bookmark(self, timeline, status):
+        def _bookmark():
+            logger.info("Bookmarking {}".format(status))
+            api.bookmark(self.app, self.user, status.id)
+
+        def _unbookmark():
+            logger.info("Unbookmarking {}".format(status))
+            api.unbookmark(self.app, self.user, status.id)
+
+        def _done(loop):
+            # Create a new Status with flipped bookmarked flag
+            new_data = status.data
+            new_data["bookmarked"] = not status.bookmarked
+            new_status = self.make_status(new_data)
+            timeline.update_status(new_status)
+
+        self.run_in_thread(
+            _unbookmark if status.bookmarked else _bookmark,
+            done_callback=_done
+        )
+
 
     def async_delete_status(self, timeline, status):
         def _delete():
