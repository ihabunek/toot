--- conflicted
+++ resolved
@@ -7,11 +7,8 @@
 from toot import api, config, __version__
 from toot.console import get_default_visibility
 from toot.exceptions import ApiError
-<<<<<<< HEAD
-from toot.commands import find_account
-=======
-
->>>>>>> 0973bfd4
+
+
 from .compose import StatusComposer
 from .constants import PALETTE
 from .entities import Status
