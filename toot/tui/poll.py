import urwid

from toot import api
from toot.exceptions import ApiError
<<<<<<< HEAD
from .utils import parse_datetime
=======
from toot.utils import format_content
from toot.utils.datetime import parse_datetime

from .utils import highlight_hashtags
>>>>>>> f6e45495
from .widgets import Button, CheckBox, RadioButton
from .richtext import ContentParser


class Poll(urwid.ListBox):
    """View and vote on a poll"""

    def __init__(self, app, user, status):
        self.status = status
        self.app = app
        self.user = user
        self.poll = status.original.data.get("poll")
        self.button_group = []
        self.api_exception = None
        self.setup_listbox()

    def setup_listbox(self):
        actions = list(self.generate_contents(self.status))
        walker = urwid.SimpleListWalker(actions)
        super().__init__(walker)

    def build_linebox(self, contents):
        contents = urwid.Pile(list(contents))
        contents = urwid.Padding(contents, left=1, right=1)
        return urwid.LineBox(contents)

    def vote(self, button_widget):
        poll = self.status.original.data.get("poll")
        choices = []
        for idx, button in enumerate(self.button_group):
            if button.get_state():
                choices.append(idx)

        if len(choices):
            try:
                response = api.vote(self.app, self.user, poll["id"], choices=choices)
                self.status.original.data["poll"] = response
                self.api_exception = None
                self.poll["voted"] = True
                self.poll["own_votes"] = choices
            except ApiError as exception:
                self.api_exception = exception
            finally:
                self.setup_listbox()

    def generate_poll_detail(self):
        poll = self.poll

        self.button_group = []  # button group
        for idx, option in enumerate(poll["options"]):
            voted_for = (
                poll["voted"] and poll["own_votes"] and idx in poll["own_votes"]
            )

            if poll["voted"] or poll["expired"]:
                prefix = " ✓  " if voted_for else "    "
                yield urwid.Text(("dim", prefix + f'{option["title"]}'))
            else:
                if poll["multiple"]:
                    checkbox = CheckBox(f'{option["title"]}')
                    self.button_group.append(checkbox)
                    yield checkbox
                else:
                    yield RadioButton(self.button_group, f'{option["title"]}')

        yield urwid.Divider()

        poll_detail = "Poll · {} votes".format(poll["votes_count"])

        if poll["expired"]:
            poll_detail += " · Closed"

        if poll["expires_at"]:
            expires_at = parse_datetime(poll["expires_at"]).strftime(
                "%Y-%m-%d %H:%M"
            )
            poll_detail += " · Closes on {}".format(expires_at)

        yield urwid.Text(("dim", poll_detail))

    def generate_contents(self, status):
        yield urwid.Divider()

        parser = ContentParser()
        widgetlist = parser.html_to_widgets(status.data["content"])

        for line in widgetlist:
            yield (line)

        yield urwid.Divider()
        yield self.build_linebox(self.generate_poll_detail())
        yield urwid.Divider()

        if self.poll["voted"]:
            yield urwid.Text(("grey", "< Already Voted >"))
        elif not self.poll["expired"]:
            yield Button("Vote", on_press=self.vote)

        if self.api_exception:
            yield urwid.Divider()
            yield urwid.Text("warning", str(self.api_exception))<|MERGE_RESOLUTION|>--- conflicted
+++ resolved
@@ -2,14 +2,7 @@
 
 from toot import api
 from toot.exceptions import ApiError
-<<<<<<< HEAD
-from .utils import parse_datetime
-=======
-from toot.utils import format_content
 from toot.utils.datetime import parse_datetime
-
-from .utils import highlight_hashtags
->>>>>>> f6e45495
 from .widgets import Button, CheckBox, RadioButton
 from .richtext import ContentParser
 
