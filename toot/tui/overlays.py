import json
import traceback
import urwid
import webbrowser

from toot import __version__
from toot import api
from .utils import highlight_keys
from .widgets import Button, EditBox, SelectableText
from .richtext import ContentParser


class StatusSource(urwid.Padding):
    """Shows status data, as returned by the server, as formatted JSON."""
    def __init__(self, status):
        self.source = json.dumps(status.data, indent=4)
        self.filename_edit = EditBox(caption="Filename: ", edit_text=f"status-{status.id}.json")
        self.status_text = urwid.Text("")

        walker = urwid.SimpleFocusListWalker([
            self.filename_edit,
            Button("Save", on_press=self.save_json),
            urwid.Divider("─"),
            urwid.Divider(" "),
            urwid.Text(self.source)
        ])

        frame = urwid.Frame(
            body=urwid.ListBox(walker),
            footer=self.status_text
        )
        super().__init__(frame)

    def save_json(self, button):
        filename = self.filename_edit.get_edit_text()
        if filename:
            with open(filename, "w") as f:
                f.write(self.source)
            self.status_text.set_text(("footer_message", f"Saved to {filename}"))


class StatusZoom(urwid.ListBox):
    """Opens status in scrollable popup window"""
    def __init__(self, status_details):
        ll = list(filter(lambda x: getattr(x, "rows", None), status_details.widget_list))
        walker = urwid.SimpleFocusListWalker(ll)
        super().__init__(walker)


class StatusLinks(urwid.ListBox):
    """Shows status links."""
    signals = ["clear-screen"]

    def __init__(self, links):

        def widget(url, title):
            return Button(title or url, on_press=lambda btn: self.browse(url))

        walker = urwid.SimpleFocusListWalker(
            [widget(url, title) for url, title in links]
        )
        super().__init__(walker)

    def browse(self, url):
        webbrowser.open(url)
        # force a screen refresh; necessary with console browsers
        self._emit("clear-screen")


class ExceptionStackTrace(urwid.ListBox):
    """Shows an exception stack trace."""
    def __init__(self, ex):
        lines = traceback.format_exception(type(ex), value=ex, tb=ex.__traceback__)
        walker = urwid.SimpleFocusListWalker([
            urwid.Text(line) for line in lines
        ])
        super().__init__(walker)


class StatusDeleteConfirmation(urwid.ListBox):
    signals = ["delete", "close"]

    def __init__(self, status):
        def _delete(_):
            self._emit("delete")

        def _close(_):
            self._emit("close")

        walker = urwid.SimpleFocusListWalker([
            Button("Yes, delete", on_press=_delete),
            Button("No, cancel", on_press=_close),
        ])
        super().__init__(walker)


class GotoMenu(urwid.ListBox):
    signals = [
        "home_timeline",
        "public_timeline",
        "hashtag_timeline",
        "bookmark_timeline",
        "notification_timeline",
        "conversation_timeline",
        "personal_timeline",
        "list_timeline",
    ]

    def __init__(self, user_timelines, user_lists):
        self.hash_edit = EditBox(caption="Hashtag: ")
        self.message_widget = urwid.Text("")

        actions = list(self.generate_actions(user_timelines, user_lists))
        walker = urwid.SimpleFocusListWalker(actions)
        super().__init__(walker)

    def get_hashtag(self):
        return self.hash_edit.edit_text.strip().lstrip("#")

    def generate_actions(self, user_timelines, user_lists):
        def _home(button):
            self._emit("home_timeline")

        def _local_public(button):
            self._emit("public_timeline", True)

        def _global_public(button):
            self._emit("public_timeline", False)

        def _personal(button):
            self._emit("personal_timeline", False)

        def _bookmarks(button):
            self._emit("bookmark_timeline", False)

        def _notifications(button):
            self._emit("notification_timeline", False)

        def _conversations(button):
            self._emit("conversation_timeline", False)

        def _hashtag(local):
            self.message_widget.set_text("")
            hashtag = self.get_hashtag()
            if hashtag:
                self._emit("hashtag_timeline", hashtag, local)
            else:
                self.message_widget.set_text(("warning", "Hashtag name required"))

        def mk_on_press_user_hashtag(tag, local):
            def on_press(btn):
                self._emit("hashtag_timeline", tag, local)
            return on_press

        def mk_on_press_user_list(list_item):
            def on_press(btn):
                self._emit("list_timeline", list_item)
            return on_press

        yield Button("Home timeline", on_press=_home)
        yield Button("Local public timeline", on_press=_local_public)
        yield Button("Global public timeline", on_press=_global_public)
        yield Button("Personal timeline", on_press=_personal)
        yield Button("Bookmarks", on_press=_bookmarks)
        yield Button("Notifications", on_press=_notifications)
        yield Button("Conversations", on_press=_conversations)

        if len(user_timelines):
            yield urwid.Divider()
            yield urwid.Text(("bold", "Shortcuts:"))

            # show all hashtag shortcuts
            for tag, cfg in sorted(user_timelines.items()):
                is_local = cfg["local"]
                yield Button(f"#{tag}" + (" (local)" if is_local else ""),
                     on_press=mk_on_press_user_hashtag(tag, is_local))

        for list_item in user_lists:
            yield Button(f"\N{clipboard}{list_item['title']}",
                         on_press=mk_on_press_user_list(list_item))

        yield urwid.Divider()
        yield self.hash_edit
        yield Button("Local hashtag timeline", on_press=lambda x: _hashtag(True))
        yield Button("Public hashtag timeline", on_press=lambda x: _hashtag(False))
        yield urwid.Divider()
        yield self.message_widget


class Help(urwid.Padding):
    def __init__(self):
        actions = list(self.generate_contents())
        walker = urwid.SimpleListWalker(actions)
        listbox = urwid.ListBox(walker)
        super().__init__(listbox, left=1, right=1)

    def generate_contents(self):
        def h(text):
            return highlight_keys(text, "shortcut")

        yield urwid.Text(("bold", "toot {}".format(__version__)))
        yield urwid.Divider()
        yield urwid.Text(("bold", "General usage"))
        yield urwid.Divider()
        yield urwid.Text(h("  [Arrow keys] or [H/J/K/L] to move around and scroll content"))
        yield urwid.Text(h("  [PageUp] and [PageDown] to scroll content"))
        yield urwid.Text(h("  [Enter] or [Space] to activate buttons and menu options"))
        yield urwid.Text(h("  [Esc] or [Q] to go back, close overlays, such as menus and this help text"))
        yield urwid.Divider()
        yield urwid.Text(("bold", "General keys"))
        yield urwid.Divider()
        yield urwid.Text(h("  [Q] - quit toot"))
        yield urwid.Text(h("  [G] - go to - switch timelines"))
        yield urwid.Text(h("  [E] - save/unsave (pin) current timeline"))
        yield urwid.Text(h("  [,] - refresh current timeline"))
        yield urwid.Text(h("  [?] - show this help"))
        yield urwid.Divider()
        yield urwid.Text(("bold", "Status keys"))
        yield urwid.Divider()
        yield urwid.Text("These commands are applied to the currently focused status.")
        yield urwid.Divider()
        yield urwid.Text(h("  [B] - Boost/unboost status"))
        yield urwid.Text(h("  [C] - Compose new status"))
        yield urwid.Text(h("  [F] - Favourite/unfavourite status"))
        yield urwid.Text(h("  [K] - Bookmark/unbookmark status"))
        yield urwid.Text(h("  [N] - Translate status if possible (toggle)"))
        yield urwid.Text(h("  [R] - Reply to current status"))
        yield urwid.Text(h("  [S] - Show text marked as sensitive"))
        yield urwid.Text(h("  [T] - Show status thread (replies)"))
        yield urwid.Text(h("  [L] - Show the status links"))
        yield urwid.Text(h("  [U] - Show the status data in JSON as received from the server"))
        yield urwid.Text(h("  [V] - Open status in default browser"))
        yield urwid.Text(h("  [Y] - Copy status to clipboard"))
        yield urwid.Text(h("  [Z] - Open status in scrollable popup window"))
        yield urwid.Divider()
        yield urwid.Text(("bold", "Links"))
        yield urwid.Divider()
        yield link("Documentation: ", "https://toot.bezdomni.net/")
        yield link("Project home:  ", "https://github.com/ihabunek/toot/")


class Account(urwid.ListBox):
    """Shows account data and provides various actions"""
    def __init__(self, app, user, account, relationship):
        self.app = app
        self.user = user
        self.account = account
        self.relationship = relationship
        self.last_action = None
        self.setup_listbox()

    def setup_listbox(self):
        actions = list(self.generate_contents(self.account, self.relationship, self.last_action))
        walker = urwid.SimpleListWalker(actions)
        super().__init__(walker)

    def generate_contents(self, account, relationship=None, last_action=None):
        parser = ContentParser()

        if self.last_action and not self.last_action.startswith("Confirm"):
            yield Button(f"Confirm {self.last_action}", on_press=take_action, user_data=self)
            yield Button("Cancel", on_press=cancel_action, user_data=self)
        else:
            if self.user.username == account["acct"]:
                yield urwid.Text(("dim", "This is your account"))
            else:
                if relationship['requested']:
                    yield urwid.Text(("dim", "< Follow request is pending >"))
                else:
                    yield Button("Unfollow" if relationship['following'] else "Follow",
                    on_press=confirm_action, user_data=self)

                yield Button("Unmute" if relationship['muting'] else "Mute",
                    on_press=confirm_action, user_data=self)
                yield Button("Unblock" if relationship['blocking'] else "Block",
                    on_press=confirm_action, user_data=self)

        yield urwid.Divider("─")
        yield urwid.Divider()
        yield urwid.Text([("account", f"@{account['acct']}"), f"  {account['display_name']}"])

        if account["note"]:
            yield urwid.Divider()

            widgetlist = parser.html_to_widgets(account["note"])
            for line in widgetlist:
                yield (line)

        yield urwid.Divider()
        yield urwid.Text(["ID: ", ("highlight", f"{account['id']}")])
        yield urwid.Text(["Since: ", ("highlight", f"{account['created_at'][:10]}")])
        yield urwid.Divider()

        if account["bot"]:
            yield urwid.Text([("highlight", "Bot \N{robot face}")])
            yield urwid.Divider()
        if account["locked"]:
            yield urwid.Text([("warning", "Locked \N{lock}")])
            yield urwid.Divider()
        if "suspended" in account and account["suspended"]:
            yield urwid.Text([("warning", "Suspended \N{cross mark}")])
            yield urwid.Divider()
        if relationship["followed_by"]:
            yield urwid.Text(("highlight", "Follows you \N{busts in silhouette}"))
            yield urwid.Divider()
        if relationship["blocked_by"]:
            yield urwid.Text(("warning", "Blocks you \N{no entry}"))
            yield urwid.Divider()

        yield urwid.Text(["Followers: ", ("highlight", f"{account['followers_count']}")])
        yield urwid.Text(["Following: ", ("highlight", f"{account['following_count']}")])
        yield urwid.Text(["Statuses: ", ("highlight", f"{account['statuses_count']}")])

        if account["fields"]:
            for field in account["fields"]:
                name = field["name"].title()
                yield urwid.Divider()
<<<<<<< HEAD
                yield urwid.Text([("yellow", f"{name.rstrip(':')}"), ":"])

                widgetlist = parser.html_to_widgets(field["value"])
                for line in widgetlist:
                    yield (line)

=======
                yield urwid.Text([("bold", f"{name.rstrip(':')}"), ":"])
                for line in format_content(field["value"]):
                    yield urwid.Text(highlight_hashtags(line, followed_tags=set()))
>>>>>>> f6e45495
                if field["verified_at"]:
                    yield urwid.Text(("success", "✓ Verified"))

        yield urwid.Divider()
        yield link("", account["url"])


def take_action(button: Button, self: Account):
    action = button.get_label()

    if action == "Confirm Follow":
        self.relationship = api.follow(self.app, self.user, self.account["id"])
    elif action == "Confirm Unfollow":
        self.relationship = api.unfollow(self.app, self.user, self.account["id"])
    elif action == "Confirm Mute":
        self.relationship = api.mute(self.app, self.user, self.account["id"])
    elif action == "Confirm Unmute":
        self.relationship = api.unmute(self.app, self.user, self.account["id"])
    elif action == "Confirm Block":
        self.relationship = api.block(self.app, self.user, self.account["id"])
    elif action == "Confirm Unblock":
        self.relationship = api.unblock(self.app, self.user, self.account["id"])

    self.last_action = None
    self.setup_listbox()


def confirm_action(button: Button, self: Account):
    self.last_action = button.get_label()
    self.setup_listbox()


def cancel_action(button: Button, self: Account):
    self.last_action = None
    self.setup_listbox()


def link(text, url):
    attr_map = {"link": "link_focused"}
    text = SelectableText([text, ("link", url)])
    urwid.connect_signal(text, "click", lambda t: webbrowser.open(url))
    return urwid.AttrMap(text, "", attr_map)<|MERGE_RESOLUTION|>--- conflicted
+++ resolved
@@ -315,18 +315,12 @@
             for field in account["fields"]:
                 name = field["name"].title()
                 yield urwid.Divider()
-<<<<<<< HEAD
-                yield urwid.Text([("yellow", f"{name.rstrip(':')}"), ":"])
+                yield urwid.Text([("bold", f"{name.rstrip(':')}"), ":"])
 
                 widgetlist = parser.html_to_widgets(field["value"])
                 for line in widgetlist:
                     yield (line)
 
-=======
-                yield urwid.Text([("bold", f"{name.rstrip(':')}"), ":"])
-                for line in format_content(field["value"]):
-                    yield urwid.Text(highlight_hashtags(line, followed_tags=set()))
->>>>>>> f6e45495
                 if field["verified_at"]:
                     yield urwid.Text(("success", "✓ Verified"))
 
