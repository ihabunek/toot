--- conflicted
+++ resolved
@@ -1,9 +1,6 @@
 import logging
-<<<<<<< HEAD
 import math
-=======
 import sys
->>>>>>> 6a6225ca
 import urwid
 import webbrowser
 
@@ -15,11 +12,8 @@
 from .widgets import SelectableText, SelectableColumns
 from toot.utils import format_content
 from toot.utils.language import language_name
-<<<<<<< HEAD
+from toot.tui.utils import time_ago
 from toot.tui.ansiwidget import ANSIGraphicsWidget
-=======
-from toot.tui.utils import time_ago
->>>>>>> 6a6225ca
 
 logger = logging.getLogger("toot")
 screen = urwid.raw_display.Screen()
