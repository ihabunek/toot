--- conflicted
+++ resolved
@@ -1,35 +1,22 @@
 import logging
-<<<<<<< HEAD
 import re
 import sys
-=======
->>>>>>> f6e45495
 import urwid
 import webbrowser
 
 from typing import List, Optional
 
-<<<<<<< HEAD
-from .entities import Status
-from .scroll import Scrollable, ScrollBar
-from .utils import parse_datetime, highlight_keys
-from .widgets import SelectableText, SelectableColumns
-from .richtext import ContentParser
 from toot.tui import app
-from toot.tui.utils import time_ago
-=======
-from toot.tui import app
-from toot.utils import format_content
 from toot.utils.datetime import parse_datetime, time_ago
->>>>>>> f6e45495
 from toot.utils.language import language_name
+
+from toot.entities import Status
+from toot.tui.scroll import Scrollable, ScrollBar
+from toot.tui.utils import highlight_keys
+from toot.tui.widgets import SelectableText, SelectableColumns
+from toot.tui.richtext import ContentParser
 from toot.utils import urlencode_url
-from .stubs.urwidgets import Hyperlink, TextEmbed, parse_text, has_urwidgets
-
-from .entities import Status
-from .scroll import Scrollable, ScrollBar
-from .utils import highlight_hashtags, highlight_keys
-from .widgets import SelectableText, SelectableColumns
+from toot.tui.stubs.urwidgets import Hyperlink, TextEmbed, parse_text, has_urwidgets
 
 logger = logging.getLogger("toot")
 
