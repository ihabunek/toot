--- conflicted
+++ resolved
@@ -1,13 +1,8 @@
 import click
 
 from typing import Optional
-<<<<<<< HEAD
-from toot.cli import TUI_COLORS, Context, cli, pass_context
+from toot.cli import TUI_COLORS, VISIBILITY_CHOICES, Context, cli, pass_context
 from toot.cli.validators import validate_tui_colors, validate_cache_size
-=======
-from toot.cli import TUI_COLORS, VISIBILITY_CHOICES, Context, cli, pass_context
-from toot.cli.validators import validate_tui_colors
->>>>>>> d3d1b0d9
 from toot.tui.app import TUI, TuiOptions
 
 COLOR_OPTIONS = ", ".join(TUI_COLORS.keys())
@@ -30,12 +25,12 @@
              using --color, and 1 if using --no-color."""
 )
 @click.option(
-<<<<<<< HEAD
     "-s", "--cache-size",
     callback=validate_cache_size,
     help="""Specify the image cache maximum size in megabytes. Default: 10MB.
       Minimum: 1MB."""
-=======
+)
+@click.option(
     "-v", "--default-visibility",
     type=click.Choice(VISIBILITY_CHOICES),
     help="Default visibility when posting new toots; overrides the server-side preference"
@@ -44,7 +39,6 @@
     "-S", "--always-show-sensitive",
     is_flag=True,
     help="Expand toots with content warnings automatically"
->>>>>>> d3d1b0d9
 )
 @pass_context
 def tui(
@@ -53,11 +47,8 @@
     media_viewer: Optional[str],
     always_show_sensitive: bool,
     relative_datetimes: bool,
-<<<<<<< HEAD
     cache_size: Optional[int],
-=======
     default_visibility: Optional[str]
->>>>>>> d3d1b0d9
 ):
     """Launches the toot terminal user interface"""
     if colors is None:
@@ -67,12 +58,9 @@
         colors=colors,
         media_viewer=media_viewer,
         relative_datetimes=relative_datetimes,
-<<<<<<< HEAD
         cache_size=cache_size,
-=======
         default_visibility=default_visibility,
         always_show_sensitive=always_show_sensitive,
->>>>>>> d3d1b0d9
     )
     tui = TUI.create(ctx.app, ctx.user, options)
     tui.run()